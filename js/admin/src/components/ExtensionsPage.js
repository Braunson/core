--- conflicted
+++ resolved
@@ -70,33 +70,11 @@
     if (app.extensionSettings[name]) {
       items.add('settings', Button.component({
         icon: 'cog',
-<<<<<<< HEAD
-        children: 'Settings',
+        children: app.trans('core.admin.extensions_settings_button'),
         onclick: app.extensionSettings[name]
       }));
     }
 
-=======
-        children: app.trans('core.admin.extensions_settings_button'),
-        onclick: app.extensionSettings[extension.name]
-      }));
-    }
-
-    items.add('toggle', Button.component({
-      icon: 'power-off',
-      children: app.trans(enabled ? 'core.admin.extensions_disable_button' : 'core.admin.extensions_enable_button'),
-      onclick: () => {
-        app.request({
-          url: app.forum.attribute('apiUrl') + '/extensions/' + extension.name,
-          method: 'PATCH',
-          data: {enabled: !enabled}
-        }).then(() => window.location.reload());
-
-        app.modal.show(new LoadingModal());
-      }
-    }));
-
->>>>>>> 4725ac41
     if (!enabled) {
       items.add('uninstall', Button.component({
         icon: 'trash-o',
