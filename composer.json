--- conflicted
+++ resolved
@@ -10,28 +10,23 @@
             "email": "franz@develophp.org"
         },
         {
-<<<<<<< HEAD
             "name": "Daniel Klabbers",
-            "email": "daniel@klabbers.email"
-=======
-          "name": "Daniel Klabbers",
-          "email": "daniel@klabbers.email",
-          "homepage": "https://luceos.com"
+            "email": "daniel@klabbers.email",
+            "homepage": "https://luceos.com"
         },
         {
-          "name": "David Sevilla Martin",
-          "email": "me+flarum@datitisev.me",
-          "homepage": "https://datitisev.me"
+            "name": "David Sevilla Martin",
+            "email": "me+flarum@datitisev.me",
+            "homepage": "https://datitisev.me"
         },
         {
-          "name": "Clark Winkelmann",
-          "email": "clark.winkelmann@gmail.com",
-          "homepage": "https://clarkwinkelmann.com"
+            "name": "Clark Winkelmann",
+            "email": "clark.winkelmann@gmail.com",
+            "homepage": "https://clarkwinkelmann.com"
         },
         {
-          "name": "Matthew Kilgore",
-          "email": "matthew@kilgore.dev"
->>>>>>> 2c02702d
+            "name": "Matthew Kilgore",
+            "email": "matthew@kilgore.dev"
         }
     ],
     "support": {
