--- conflicted
+++ resolved
@@ -63,7 +63,6 @@
   &:active,
   &.active,
   .open > &.Dropdown-toggle {
-<<<<<<< HEAD
     box-shadow: inset 0 3px 5px rgba(0, 0, 0, 0.125);
     outline: none;
   }
@@ -71,9 +70,6 @@
   &:focus,
   &.focus {
     outline: none;
-=======
-    .box-shadow(inset 0 3px 5px rgba(0, 0, 0, .125));
->>>>>>> 1637b905
   }
 
   &.disabled,
@@ -167,14 +163,9 @@
   &:hover,
   &:focus,
   .open > &.Dropdown-toggle {
-<<<<<<< HEAD
-=======
     background: transparent !important;
     box-shadow: none;
->>>>>>> 1637b905
     color: @link-color;
-    box-shadow: none;
-    background: none;
   }
 }
 .Button--text {
