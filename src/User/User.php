--- conflicted
+++ resolved
@@ -85,8 +85,6 @@
     protected $session;
 
     /**
-<<<<<<< HEAD
-=======
      * An array of registered user preferences. Each preference is defined with
      * a key, and its value is an array containing the following keys:.
      *
@@ -105,7 +103,6 @@
     protected static $displayNameDriver;
 
     /**
->>>>>>> 92791a25
      * The hasher with which to hash passwords.
      *
      * @var Hasher
@@ -557,15 +554,14 @@
         return $this->belongsToMany(Group::class);
     }
 
-<<<<<<< HEAD
+    public function visibleGroups()
+    {
+        return $this->belongsToMany(Group::class)->where('is_hidden', false);
+    }
+
     public function notificationPreferences()
     {
         return $this->hasMany(NotificationPreference::class);
-=======
-    public function visibleGroups()
-    {
-        return $this->belongsToMany(Group::class)->where('is_hidden', false);
->>>>>>> 92791a25
     }
 
     /**
