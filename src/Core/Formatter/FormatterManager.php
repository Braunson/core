--- conflicted
+++ resolved
@@ -24,10 +24,7 @@
      */
     public function __construct(Container $container)
     {
-<<<<<<< HEAD
         $this->container = $container;
-=======
-        $this->container = $container ?: new Container;
 
         // Studio does not yet merge autoload_files...
         // https://github.com/franzliedke/studio/commit/4f0f4314db4ed3e36c869a5f79b855c97bdd1be7
@@ -39,7 +36,6 @@
         $this->config->set('HTML.Doctype', 'HTML 4.01 Strict');
         $this->config->set('HTML.Allowed', 'p,em,strong,a[href|title],ul,ol,li,code,pre,blockquote,h1,h2,h3,h4,h5,h6,br,hr,img[src|alt]');
         $this->config->set('HTML.Nofollow', true);
->>>>>>> d1e7453f
     }
 
     public function add($name, $formatter, $priority = 0)
