<?php

/*
 * This file is part of Flarum.
 *
 * (c) Toby Zerner <toby.zerner@gmail.com>
 *
 * For the full copyright and license information, please view the LICENSE
 * file that was distributed with this source code.
 */

namespace Flarum\Api\Controller;

<<<<<<< HEAD
use Flarum\Discussion\Discussion;
use Flarum\Notification\NotificationRepository;
use Flarum\User\Exception\PermissionDeniedException;
=======
use Flarum\Api\UrlGenerator;
use Flarum\Core\Discussion;
use Flarum\Core\Exception\PermissionDeniedException;
use Flarum\Core\Repository\NotificationRepository;
>>>>>>> c6ce172c
use Psr\Http\Message\ServerRequestInterface;
use Tobscure\JsonApi\Document;

class ListNotificationsController extends AbstractListController
{
    /**
     * {@inheritdoc}
     */
    public $serializer = 'Flarum\Api\Serializer\NotificationSerializer';

    /**
     * {@inheritdoc}
     */
    public $include = [
        'sender',
        'subject',
        'subject.discussion'
    ];

    /**
     * {@inheritdoc}
     */
    public $limit = 10;

    /**
<<<<<<< HEAD
     * @var \Flarum\Notification\NotificationRepository
=======
     * @var NotificationRepository
>>>>>>> c6ce172c
     */
    protected $notifications;

    /**
<<<<<<< HEAD
     * @param \Flarum\Notification\NotificationRepository $notifications
=======
     * @var UrlGenerator
>>>>>>> c6ce172c
     */
    protected $url;

    /**
     * @param NotificationRepository $notifications
     * @param UrlGenerator $url
     */
    public function __construct(NotificationRepository $notifications, UrlGenerator $url)
    {
        $this->notifications = $notifications;
        $this->url = $url;
    }

    /**
     * {@inheritdoc}
     */
    protected function data(ServerRequestInterface $request, Document $document)
    {
        $actor = $request->getAttribute('actor');

        if ($actor->isGuest()) {
            throw new PermissionDeniedException;
        }

        $actor->markNotificationsAsRead()->save();

        $limit = $this->extractLimit($request);
        $offset = $this->extractOffset($request);
        $include = $this->extractInclude($request);

        if (! in_array('subject', $include)) {
            $include[] = 'subject';
        }

        $notifications = $this->notifications->findByUser($actor, $limit + 1, $offset)
            ->load(array_diff($include, ['subject.discussion']))
            ->all();

        $areMoreResults = false;

        if (count($notifications) > $limit) {
            array_pop($notifications);
            $areMoreResults = true;
        }

        $document->addPaginationLinks(
            $this->url->toRoute('notifications.index'),
            $request->getQueryParams(),
            $offset,
            $limit,
            $areMoreResults ? null : 0
        );

        $notifications = array_filter($notifications, function ($notification) {
            return ! $notification->subjectModel || $notification->subject;
        });

        if (in_array('subject.discussion', $include)) {
            $this->loadSubjectDiscussions($notifications);
        }

        return $notifications;
    }

    /**
     * @param \Flarum\Notification\Notification[] $notifications
     */
    private function loadSubjectDiscussions(array $notifications)
    {
        $ids = [];

        foreach ($notifications as $notification) {
            if ($notification->subject && $notification->subject->discussion_id) {
                $ids[] = $notification->subject->discussion_id;
            }
        }

        $discussions = Discussion::find(array_unique($ids));

        foreach ($notifications as $notification) {
            if ($notification->subject && $notification->subject->discussion_id) {
                $notification->subject->setRelation('discussion', $discussions->find($notification->subject->discussion_id));
            }
        }
    }
}<|MERGE_RESOLUTION|>--- conflicted
+++ resolved
@@ -11,16 +11,10 @@
 
 namespace Flarum\Api\Controller;
 
-<<<<<<< HEAD
 use Flarum\Discussion\Discussion;
 use Flarum\Notification\NotificationRepository;
 use Flarum\User\Exception\PermissionDeniedException;
-=======
 use Flarum\Api\UrlGenerator;
-use Flarum\Core\Discussion;
-use Flarum\Core\Exception\PermissionDeniedException;
-use Flarum\Core\Repository\NotificationRepository;
->>>>>>> c6ce172c
 use Psr\Http\Message\ServerRequestInterface;
 use Tobscure\JsonApi\Document;
 
@@ -46,20 +40,12 @@
     public $limit = 10;
 
     /**
-<<<<<<< HEAD
-     * @var \Flarum\Notification\NotificationRepository
-=======
      * @var NotificationRepository
->>>>>>> c6ce172c
      */
     protected $notifications;
 
     /**
-<<<<<<< HEAD
-     * @param \Flarum\Notification\NotificationRepository $notifications
-=======
      * @var UrlGenerator
->>>>>>> c6ce172c
      */
     protected $url;
 
