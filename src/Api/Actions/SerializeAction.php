--- conflicted
+++ resolved
@@ -1,15 +1,12 @@
 <?php namespace Flarum\Api\Actions;
 
+use Flarum\Api\Events\WillRespond;
 use Flarum\Api\Request;
 use Flarum\Api\JsonApiRequest;
 use Flarum\Api\JsonApiResponse;
-<<<<<<< HEAD
+use Tobscure\JsonApi\Criteria;
 use Tobscure\JsonApi\Document;
-=======
-use Flarum\Api\Events\WillRespond;
->>>>>>> d1e7453f
 use Tobscure\JsonApi\SerializerInterface;
-use Tobscure\JsonApi\Criteria;
 
 abstract class SerializeAction extends JsonApiAction
 {
@@ -72,20 +69,18 @@
     public function respond(Request $request)
     {
         $request = static::buildJsonApiRequest($request);
-
         $document = new Document();
 
-<<<<<<< HEAD
         $data = $this->data($request, $document);
-=======
-        event(new WillRespond($this, $data, $request, $response));
 
->>>>>>> d1e7453f
         $serializer = new static::$serializer($request->actor, $request->include, $request->link);
 
         $document->setData($this->serialize($serializer, $data));
+        $response = new JsonApiResponse($document);
 
-        return new JsonApiResponse($document);
+        event(new WillRespond($this, $data, $request, $response));
+
+        return $response;
     }
 
     /**
