--- conflicted
+++ resolved
@@ -84,20 +84,12 @@
         $load = array_merge($request->include, ['state']);
         $results = $this->searcher->search($criteria, $request->limit, $request->offset, $load);
 
-<<<<<<< HEAD
-        if (($total = $results->getTotal()) !== null) {
-            $document->addMeta('total', $total);
-        }
-
         static::addPaginationLinks(
             $document,
             $request,
             $this->url->toRoute('flarum.api.discussions.index'),
-            $total ?: $results->areMoreResults()
+            $results->areMoreResults()
         );
-=======
-        static::addPaginationLinks($response, $request, route('flarum.api.discussions.index'), $results->areMoreResults());
->>>>>>> d1e7453f
 
         return $results->getDiscussions();
     }
