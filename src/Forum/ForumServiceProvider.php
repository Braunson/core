--- conflicted
+++ resolved
@@ -24,15 +24,11 @@
 use Flarum\Http\Middleware\SetLocale;
 use Flarum\Http\Middleware\StartSession;
 use Flarum\Http\RouteCollection;
-<<<<<<< HEAD
 use Flarum\Http\RouteHandlerFactory;
 use Flarum\Http\UrlGenerator;
-use Flarum\Settings\Event\Saved;
 use Zend\Stratigility\MiddlewarePipe;
-=======
 use Flarum\Settings\SettingsRepositoryInterface;
 use Symfony\Component\Translation\TranslatorInterface;
->>>>>>> c6ce172c
 
 class ForumServiceProvider extends AbstractServiceProvider
 {
@@ -55,8 +51,7 @@
 
             // All requests should first be piped through our global error handler
             $debugMode = ! $app->isUpToDate() || $app->inDebugMode();
-            $errorDir = __DIR__.'/../../error';
-            $pipe->pipe(new HandleErrors($errorDir, $app->make('log'), $debugMode));
+            $pipe->pipe($app->make(HandleErrors::class, ['debug' => $debugMode]));
 
             $pipe->pipe($app->make(ParseJsonBody::class));
             $pipe->pipe($app->make(StartSession::class));
@@ -79,7 +74,7 @@
     {
         $this->populateRoutes($this->app->make('flarum.forum.routes'));
 
-        $this->loadViewsFrom(__DIR__.'/../../views', 'flarum.forum');
+        $this->loadViewsFrom(__DIR__.'/../../views/frontend', 'flarum.forum');
 
         $this->app->make('view')->share([
             'translator' => $this->app->make(TranslatorInterface::class),
@@ -100,34 +95,8 @@
     {
         $factory = $this->app->make(RouteHandlerFactory::class);
 
-<<<<<<< HEAD
         $callback = include __DIR__.'/routes.php';
         $callback($routes, $factory);
-=======
-        $routes->post(
-            '/register',
-            'register',
-            $route->toController(Controller\RegisterController::class)
-        );
-
-        $routes->get(
-            '/confirm-email/{token}',
-            'confirmEmail',
-            $route->toController(Controller\ConfirmEmailController::class)
-        );
-
-        $routes->get(
-            '/reset-password/{token}',
-            'resetPassword',
-            $route->toController(Controller\ResetPasswordController::class)
-        );
-
-        $routes->post(
-            '/reset-password',
-            'savePassword',
-            $route->toController(Controller\SavePasswordController::class)
-        );
->>>>>>> c6ce172c
 
         $this->app->make('events')->fire(
             new ConfigureForumRoutes($routes, $factory)
